--- conflicted
+++ resolved
@@ -19,15 +19,9 @@
   SLOCalculation,
   ErrorBudgetStatus,
   ResourceAvailability,
-<<<<<<< HEAD
-  SPOF,
-  SPOFChange,
-  SPOFStatistics,
-=======
   ApplicationSettings,
   ConnectionStatus,
   FeatureFlags,
->>>>>>> 9a546f90
 } from '../types';
 
 const API_BASE_URL = import.meta.env.VITE_API_URL || 'http://localhost:8000';
