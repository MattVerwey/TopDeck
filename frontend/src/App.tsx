/**
 * Main App component with routing and theme
 */

import { BrowserRouter as Router, Routes, Route } from 'react-router-dom';
import { ThemeProvider, createTheme, CssBaseline } from '@mui/material';
import Layout from './components/common/Layout';
import Dashboard from './pages/Dashboard';
import Topology from './pages/Topology';
import RiskAnalysis from './pages/RiskAnalysis';
import ChangeImpact from './pages/ChangeImpact';
import SLAManagement from './pages/SLAManagement';
import Integrations from './pages/Integrations';
<<<<<<< HEAD
import SPOFMonitoring from './pages/SPOFMonitoring';
=======
import Settings from './pages/Settings';
>>>>>>> 9a546f90

const theme = createTheme({
  palette: {
    mode: 'dark',
    primary: {
      main: '#2196f3',
    },
    secondary: {
      main: '#f50057',
    },
    background: {
      default: '#0a1929',
      paper: '#132f4c',
    },
  },
  typography: {
    fontFamily: '"Inter", "Roboto", "Helvetica", "Arial", sans-serif',
  },
});

function App() {
  return (
    <ThemeProvider theme={theme}>
      <CssBaseline />
      <Router>
        <Layout>
          <Routes>
            <Route path="/" element={<Dashboard />} />
            <Route path="/topology" element={<Topology />} />
            <Route path="/risk" element={<RiskAnalysis />} />
            <Route path="/impact" element={<ChangeImpact />} />
            <Route path="/sla" element={<SLAManagement />} />
            <Route path="/spof" element={<SPOFMonitoring />} />
            <Route path="/integrations" element={<Integrations />} />
            <Route path="/settings" element={<Settings />} />
          </Routes>
        </Layout>
      </Router>
    </ThemeProvider>
  );
}

export default App;<|MERGE_RESOLUTION|>--- conflicted
+++ resolved
@@ -11,11 +11,7 @@
 import ChangeImpact from './pages/ChangeImpact';
 import SLAManagement from './pages/SLAManagement';
 import Integrations from './pages/Integrations';
-<<<<<<< HEAD
-import SPOFMonitoring from './pages/SPOFMonitoring';
-=======
 import Settings from './pages/Settings';
->>>>>>> 9a546f90
 
 const theme = createTheme({
   palette: {
